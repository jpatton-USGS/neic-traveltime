package gov.usgs.traveltime;

import gov.usgs.traveltime.tables.MakeTables;
import gov.usgs.traveltime.tables.TablesUtil;
import gov.usgs.traveltime.tables.TauIntegralException;
import java.io.IOException;
import java.util.TreeMap;

/**
 * Manage travel-time calculations locally, but in a manner similar to the travel time server pool.
 *
 * @author Ray Buland
 */
public class TTSessionLocal {
  String lastModel = "";
  TreeMap<String, AllBrnRef> modelData;
  MakeTables make;
  TtStatus status;
  AuxTtRef auxTT;
  AllBrnVol allBrn;
  // Set up serialization.
  String serName; // Serialized file name for this model
  String[] fileNames; // Raw input file names for this model

  /**
   * Initialize auxiliary data common to all models.
   *
   * @param readStats If true, read the phase statistics
   * @param readEllip If true, read the ellipticity corrections
   * @param readTopo If true, read the topography file
   * @param modelPath If not null, path to model files
   * @param serializedPath If not null, path to serialized files
   * @throws IOException On any read error
   * @throws ClassNotFoundException In input serialization is hosed
   */
  public TTSessionLocal(
      boolean readStats,
      boolean readEllip,
      boolean readTopo,
      String modelPath,
      String serializedPath)
      throws IOException, ClassNotFoundException {

    // Read in data common to all models.
<<<<<<< HEAD
      auxTT = new AuxTtRef(readStats, readEllip, readTopo, modelPath);
      auxTT.printGroups();
=======
    auxTT = new AuxTtRef(readStats, readEllip, readTopo, modelPath, serializedPath);
>>>>>>> 9b24450f
  }

  /**
   * Set up a "simple" travel-time session.
   *
   * @param earthModel Earth model name
   * @param sourceDepth Source depth in kilometers
   * @param phases Array of phase use commands
   * @param returnAllPhases If true, provide all phases
   * @param returnBackBranches If true, return all back branches
   * @param tectonic If true, map Pb and Sb onto Pg and Sg
   * @param useRSTT If true, use RSTT crustal phases
   * @throws BadDepthException If the depth is out of range
   * @throws TauIntegralException If the tau integrals fail
   */
  public void newSession(
      String earthModel,
      double sourceDepth,
      String[] phases,
      boolean returnAllPhases,
      boolean returnBackBranches,
      boolean tectonic,
      boolean useRSTT)
      throws BadDepthException, TauIntegralException {

    setModel(earthModel.toLowerCase());
    allBrn.newSession(sourceDepth, phases, returnAllPhases, returnBackBranches, tectonic, useRSTT);
  }

  /**
   * Set up a "complex" travel-time session.
   *
   * @param earthModel Earth model name
   * @param sourceDepth Source depth in kilometers
   * @param phases Array of phase use commands
   * @param srcLat Source geographical latitude in degrees
   * @param srcLong Source longitude in degrees
   * @param returnAllPhases If true, provide all phases
   * @param returnBackBranches If true, return all back branches
   * @param tectonic If true, map Pb and Sb onto Pg and Sg
   * @param useRSTT If true, use RSTT crustal phases
   * @throws BadDepthException If the depth is out of range
   * @throws TauIntegralException If the tau integrals fail
   */
  public void newSession(
      String earthModel,
      double sourceDepth,
      String[] phases,
      double srcLat,
      double srcLong,
      boolean returnAllPhases,
      boolean returnBackBranches,
      boolean tectonic,
      boolean useRSTT)
      throws BadDepthException, TauIntegralException {

    setModel(earthModel.toLowerCase());
    allBrn.newSession(
        srcLat,
        srcLong,
        sourceDepth,
        phases,
        returnAllPhases,
        returnBackBranches,
        tectonic,
        useRSTT);
  }

  /**
   * Get travel times for a "simple" session.
   *
   * @param recElev Station elevation in kilometers
   * @param delta Source receiver distance desired in degrees
   * @return An array list of travel times
   */
  public TTime getTT(double recElev, double delta) {
    return allBrn.getTT(recElev, delta);
  }

  /**
   * Get travel times for a "complex" session.
   *
   * @param recLat Receiver geographic latitude in degrees
   * @param recLong Receiver longitude in degrees
   * @param recElev Station elevation in kilometers
   * @param delta Source receiver distance desired in degrees
   * @param azimuth Receiver azimuth at the source in degrees
   * @return An array list of travel times
   */
  public TTime getTT(double recLat, double recLong, double recElev, double delta, double azimuth) {
    return allBrn.getTT(recLat, recLong, recElev, delta, azimuth);
  }

  /**
   * Get plot data suitable for a travel-time chart.
   *
   * @param earthModel Earth model name
   * @param sourceDepth Source depth in kilometers
   * @param phases Array of phase use commands
   * @param returnAllPhases If true, provide all phases
   * @param returnBackBranches If true, return all back branches
   * @param tectonic If true, map Pb and Sb onto Pg and Sg
   * @param maxDelta Maximum distance in degrees to generate
   * @param maxTime Maximum travel time in seconds to allow
   * @param deltaStep Distance increment in degrees for travel-time plots
   * @return Travel-time plot data
   * @throws BadDepthException If the depth is out of range
   * @throws TauIntegralException If the tau integrals fail
   */
  public TtPlot getPlot(
      String earthModel,
      double sourceDepth,
      String[] phases,
      boolean returnAllPhases,
      boolean returnBackBranches,
      boolean tectonic,
      double maxDelta,
      double maxTime,
      double deltaStep)
      throws BadDepthException, TauIntegralException {
    PlotData plotData;

    setModel(earthModel.toLowerCase());
    plotData = new PlotData(allBrn);
    plotData.makePlot(
        sourceDepth,
        phases,
        returnAllPhases,
        returnBackBranches,
        tectonic,
        maxDelta,
        maxTime,
        deltaStep);
    return plotData.getPlot();
  }

  /**
   * Set up for a new Earth model.
   *
   * @param earthModel Earth model name
   */
  private void setModel(String earthModel) {
    AllBrnRef allRef;
    ReadTau readTau = null;

    if (!earthModel.equals(lastModel)) {
      lastModel = earthModel;
      // Initialize model storage if necessary.
      if (modelData == null) {
        modelData = new TreeMap<String, AllBrnRef>();
      }

      // See if we know this model.
      allRef = modelData.get(earthModel);

      // If not, set it up.
      if (allRef == null) {
        if (modelChanged(earthModel)) {
          if (TauUtil.useFortranFiles) {
            // Read the tables from the Fortran files.
            try {
              readTau = new ReadTau(earthModel);
              readTau.readHeader(fileNames[0]);
              readTau.readTable(fileNames[1]);
            } catch (IOException e) {
              System.out.println("Unable to read Earth model " + earthModel + ".");
              System.exit(202);
            }
            // Reorganize the reference data.
            try {
              allRef = new AllBrnRef(serName, readTau, auxTT);
            } catch (IOException e) {
              System.out.println(
                  "Unable to write Earth model " + earthModel + " serialization file.");
            }
          } else {
            // Generate the tables.
            TablesUtil.deBugLevel = 1;
            make = new MakeTables(earthModel);
            try {
              status = make.buildModel(fileNames[0], fileNames[1]);
            } catch (Exception e) {
              System.out.println(
                  "Unable to generate Earth model " + earthModel + " (" + status + ").");
              e.printStackTrace();
              System.exit(202);
            }
            // Build the branch reference classes.
            try {
              allRef = make.fillAllBrnRef(serName, auxTT);
            } catch (IOException e) {
              System.out.println(
                  "Unable to write Earth model " + earthModel + " serialization file.");
            }
          }
        } else {
          // If the model input hasn't changed, just serialize the model in.
          try {
            allRef = new AllBrnRef(serName, earthModel, auxTT);
          } catch (ClassNotFoundException | IOException e) {
            System.out.println("Unable to read Earth model " + earthModel + " serialization file.");
            System.exit(202);
          }
        }
        //			allRef.dumpHead();
        //			allRef.dumpMod('P', true);
        //			allRef.dumpMod('S', true);
        //			allRef.dumpBrn(true);
        //			allRef.dumpBrn("pS", true);
        //			allRef.dumpUp('P');
        //			allRef.dumpUp('S');
        modelData.put(earthModel, allRef);
      }

      // Set up the (depth dependent) volatile part.
      allBrn = new AllBrnVol(allRef);
      //		allBrn.dumpHead();
      //		allBrn.dumpBrn("PnPn", false, false, true);
    }
  }

  /**
   * Determine if the input files have changed.
   *
   * @param earthModel Earth model name
   * @return True if the input files have changed
   */
  private boolean modelChanged(String earthModel) {
    // We need two files in either case.
    fileNames = new String[2];
    if (TauUtil.useFortranFiles) {
      // Names for the Fortran files.
      serName = TauUtil.serialize(earthModel + "_for.ser");
      fileNames[0] = TauUtil.model(earthModel + ".hed");
      fileNames[1] = TauUtil.model(earthModel + ".tbl");
    } else {
      // Names for generating the model.
      serName = TauUtil.serialize(earthModel + "_gen.ser");
      fileNames[0] = TauUtil.model("m" + earthModel + ".mod");
      fileNames[1] = TauUtil.model("phases.txt");
    }
    return FileChanged.isChanged(serName, fileNames);
  }

  /**
   * Get a list of available Earth models.
   *
   * @return A list of available Earth model names
   */
  public String[] getAvailModels() {
    return TauUtil.availableModels();
  }

  /**
   * Get a pointer to the auxiliary travel-time information.
   *
   * @return Auxiliary travel-time data
   */
  public AuxTtRef getAuxTT() {
    return auxTT;
  }

  /** Print phase groups. */
  public void printGroups() {
    auxTT.printGroups();
  }

  /** Print phase statistics. */
  public void printStats() {
    auxTT.printStats();
  }

  /** Print phase flags. */
  public void printFlags() {
    auxTT.printFlags();
  }

  /**
   * Print phase table.
   *
   * @param returnAllPhases If false, only print "useful" phases.
   */
  public void logTable(boolean returnAllPhases) {
    allBrn.logTable(returnAllPhases);
  }

  public int getBranchCount(boolean returnAllPhases) {
    return (allBrn.getBranchCount(returnAllPhases));
  }

  /**
   * Print volatile phase branch information.
   *
   * @param full If true, print the detailed branch specification as well
   * @param all If true print even more specifications
   * @param sci if true, print in scientific notation
   * @param returnAllPhases If false, only print "useful" crustal phases
   */
  public void printBranches(boolean full, boolean all, boolean sci, boolean returnAllPhases) {
    allBrn.dumpBrn(full, all, sci, returnAllPhases);
  }

  /**
   * Print volatile phase branches that have at least one caustic.
   *
   * @param full If true, print the detailed branch specification as well
   * @param all If true print even more specifications
   * @param sci if true, print in scientific notation
   * @param returnAllPhases If false, only print "useful" crustal phases
   */
  public void printCaustics(boolean full, boolean all, boolean sci, boolean returnAllPhases) {
    allBrn.dumpCaustics(full, all, sci, returnAllPhases);
  }

  /**
   * Print reference phase branch information.
   *
   * @param full If true, print the detailed branch specification as well
   */
  public void printRefBranches(boolean full) {
    allBrn.ref.dumpBrn(full);
  }
}<|MERGE_RESOLUTION|>--- conflicted
+++ resolved
@@ -42,12 +42,7 @@
       throws IOException, ClassNotFoundException {
 
     // Read in data common to all models.
-<<<<<<< HEAD
-      auxTT = new AuxTtRef(readStats, readEllip, readTopo, modelPath);
-      auxTT.printGroups();
-=======
     auxTT = new AuxTtRef(readStats, readEllip, readTopo, modelPath, serializedPath);
->>>>>>> 9b24450f
   }
 
   /**
